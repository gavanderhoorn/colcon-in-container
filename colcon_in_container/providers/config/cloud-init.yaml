--- conflicted
+++ resolved
@@ -6,15 +6,11 @@
 apt:
   sources:
     ros2:
-<<<<<<< HEAD
-      source: "deb [arch={{ archmap[v1.machine] }}] http://packages.ros.org/ros2/ubuntu {{ v1.distro_release }} main"
-=======
 {% if v1.distro_release == "noble" %}
       source: "deb [arch={{ archmap[v1.machine] }}] http://packages.ros.org/ros2-testing/ubuntu {{ v1.distro_release }} main"
 {% else %}
       source: "deb [arch={{ archmap[v1.machine] }}] http://packages.ros.org/ros2/ubuntu {{ v1.distro_release }} main"
 {% endif %}
->>>>>>> 5ea67804
       keyid: C1CF 6E31 E6BA DE88 68B1 72B4 F42E D6FB AB17 C654
 package_update: true
 package_upgrade: true
@@ -29,14 +25,6 @@
   - python3-colcon-common-extensions
   - python3-pip
   - python3-rosdep
-<<<<<<< HEAD
-{% if v1.distro_release == "noble" %}
-  - python3-rosinstall-generator
-{% else %}
-  - python3-rosinstall
-{% endif %}
-=======
->>>>>>> 5ea67804
 
 write_files:
   - content: |
